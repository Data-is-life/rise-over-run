--- conflicted
+++ resolved
@@ -1,7 +1,6 @@
 import React, { useState } from "react";
 import { MapContainer, TileLayer, Polyline } from "react-leaflet";
 import "leaflet/dist/leaflet.css";
-import polyline from "@mapbox/polyline";
 
 const API_KEY = process.env.REACT_APP_ORS_API_KEY;
 console.log("Loaded API Key:", API_KEY);
@@ -53,38 +52,12 @@
         ],
       }),
     });
-
     const routeData = await routeRes.json();
     const coords = routeData.features[0].geometry.coordinates.map(([lng, lat]) => [lat, lng]);
     setRouteCoords(coords);
     setCenter(coords[0]);
 
-    // Convert coordinates back to [lng, lat] for polyline encoding
-    const encoded = polyline.encode(routeData.features[0].geometry.coordinates.map(([lng, lat]) => [lat, lng]));
-
     const elevRes = await fetch("https://api.openrouteservice.org/elevation/line", {
-<<<<<<< HEAD
-      method: "POST",
-      headers: {
-        "Authorization": `Bearer ${API_KEY}`,
-        "Content-Type": "application/json",
-      },
-      body: JSON.stringify({
-        format_in: "encodedpolyline",
-        format_out: "json",
-        geometry: encoded,
-      }),
-    });
-
-    const elevData = await elevRes.json();
-
-    if (!elevData.geometry) {
-      console.error("Elevation response invalid:", elevData);
-      alert("Couldn't get elevation data.");
-      return;
-    }
-
-=======
     method: "POST",
     headers: {
       "Authorization": `Bearer ${API_KEY}`,
@@ -105,7 +78,6 @@
     alert("Couldn't get elevation data.");
     return;
   }
->>>>>>> 5e27caab
     const elevations = elevData.geometry.map((point) => point[2]);
     const gain = calculateElevationGain(elevations);
     setElevationGain(gain);
